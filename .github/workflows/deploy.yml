<<<<<<< HEAD
name: Deploy Python Backend
=======
name: CI/CD Deploy Backend to Synology
>>>>>>> b37f2e71

on:
  push:
    branches: [ "main" ]   # 실제 배포할 브랜치 (master 또는 main)

jobs:
  build-and-push:
    runs-on: ubuntu-latest
    permissions:
      contents: read
      packages: write
    steps:
      - name: Checkout
        uses: actions/checkout@v4

      - name: Set up Docker Buildx
        uses: docker/setup-buildx-action@v3

      - name: Log in to GHCR
        uses: docker/login-action@v3
        with:
          registry: ghcr.io
          username: ${{ secrets.GHCR_USER }}
          password: ${{ secrets.GHCR_TOKEN }}

<<<<<<< HEAD
      - name: Build and push Docker image
        run: |
          IMAGE_NAME=ghcr.io/${{ secrets.GHCR_USER }}/python-backend:latest
          docker build -t $IMAGE_NAME .
          docker push $IMAGE_NAME
=======
      - name: Build and Push Docker image
        uses: docker/build-push-action@v6
        with:
          context: .
          push: true
          tags: |
            ghcr.io/${{ secrets.GHCR_USER }}/backend:latest
            ghcr.io/${{ secrets.GHCR_USER }}/backend:${{ github.sha }}
>>>>>>> b37f2e71

  deploy-to-nas:
    runs-on: ubuntu-latest
    needs: build-and-push
    steps:
      - name: Add SSH key
        uses: webfactory/ssh-agent@v0.9.0
        with:
          ssh-private-key: ${{ secrets.SSH_PRIVATE_KEY }}

      - name: Deploy to Synology NAS
        run: |
          ssh -p 2222 -o StrictHostKeyChecking=no ${{ secrets.NAS_USER }}@${{ secrets.NAS_HOST }} << 'EOF'
          set -e
<<<<<<< HEAD
          cd /volume1/docker/python-backend
=======
          cd /volume1/docker/backend
>>>>>>> b37f2e71
          echo "🔑 Docker login..."
          docker login ghcr.io -u ${{ secrets.GHCR_USER }} -p ${{ secrets.GHCR_TOKEN }}
          echo "⬇️ Pull latest image..."
          docker compose pull
          echo "🚀 Restarting container..."
          docker compose up -d
          echo "🧹 Cleaning old images..."
          docker image prune -f
          EOF<|MERGE_RESOLUTION|>--- conflicted
+++ resolved
@@ -1,12 +1,8 @@
-<<<<<<< HEAD
-name: Deploy Python Backend
-=======
-name: CI/CD Deploy Backend to Synology
->>>>>>> b37f2e71
+name: CI/CD Deploy python-backend to Synology
 
 on:
   push:
-    branches: [ "main" ]   # 실제 배포할 브랜치 (master 또는 main)
+    branches: ["main"] # 실제 배포할 브랜치 (master 또는 main)
 
 jobs:
   build-and-push:
@@ -28,22 +24,14 @@
           username: ${{ secrets.GHCR_USER }}
           password: ${{ secrets.GHCR_TOKEN }}
 
-<<<<<<< HEAD
-      - name: Build and push Docker image
-        run: |
-          IMAGE_NAME=ghcr.io/${{ secrets.GHCR_USER }}/python-backend:latest
-          docker build -t $IMAGE_NAME .
-          docker push $IMAGE_NAME
-=======
       - name: Build and Push Docker image
         uses: docker/build-push-action@v6
         with:
           context: .
           push: true
           tags: |
-            ghcr.io/${{ secrets.GHCR_USER }}/backend:latest
-            ghcr.io/${{ secrets.GHCR_USER }}/backend:${{ github.sha }}
->>>>>>> b37f2e71
+            ghcr.io/${{ secrets.GHCR_USER }}/python-backend:latest
+            ghcr.io/${{ secrets.GHCR_USER }}/python-backend:${{ github.sha }}
 
   deploy-to-nas:
     runs-on: ubuntu-latest
@@ -58,11 +46,7 @@
         run: |
           ssh -p 2222 -o StrictHostKeyChecking=no ${{ secrets.NAS_USER }}@${{ secrets.NAS_HOST }} << 'EOF'
           set -e
-<<<<<<< HEAD
           cd /volume1/docker/python-backend
-=======
-          cd /volume1/docker/backend
->>>>>>> b37f2e71
           echo "🔑 Docker login..."
           docker login ghcr.io -u ${{ secrets.GHCR_USER }} -p ${{ secrets.GHCR_TOKEN }}
           echo "⬇️ Pull latest image..."
